<<<<<<< HEAD
name: noisetinyim_OortCA 30% # foldername_filename
=======
name: noisetinyim_Oort 100% # foldername_filename
>>>>>>> 6ce05b45
num_rounds: 100
num_clients: 30
num_clients_per_round: 10
batch_size: 32
dataset: tinyimagenet_dirichlet
alpha: 10 # for dirichlet

# client config:
config_fit:
  lr: 0.001
  local_epochs: 1
  weight_decay: # default = 0

# server config:
<<<<<<< HEAD
selection_strategy: carbon_oort # carbon_oort, oort else random
probing_round: True
threshold_coeff: 0.865
=======
selection_strategy: oort # carbon_oort, oort else random
probing_round: 
threshold_coeff: 
>>>>>>> 6ce05b45
carbon_intensities: True
add_curtailment_data: True
carbon_budget: True
total_carbon_budget: 50000000000000000000000
experiments:
  # corrupted clients
  start_round: 0
  until_round: 100
  data_damage: noise
  noise_std: 1
  num_defect_clients: 6<|MERGE_RESOLUTION|>--- conflicted
+++ resolved
@@ -1,8 +1,4 @@
-<<<<<<< HEAD
 name: noisetinyim_OortCA 30% # foldername_filename
-=======
-name: noisetinyim_Oort 100% # foldername_filename
->>>>>>> 6ce05b45
 num_rounds: 100
 num_clients: 30
 num_clients_per_round: 10
@@ -17,15 +13,9 @@
   weight_decay: # default = 0
 
 # server config:
-<<<<<<< HEAD
 selection_strategy: carbon_oort # carbon_oort, oort else random
 probing_round: True
 threshold_coeff: 0.865
-=======
-selection_strategy: oort # carbon_oort, oort else random
-probing_round: 
-threshold_coeff: 
->>>>>>> 6ce05b45
 carbon_intensities: True
 add_curtailment_data: True
 carbon_budget: True
